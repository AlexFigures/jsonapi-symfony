<?php

declare(strict_types=1);

namespace JsonApi\Symfony\Bridge\Symfony\DependencyInjection;

use JsonApi\Symfony\Http\Negotiation\MediaType;
use LogicException;
use Symfony\Component\Config\Definition\Builder\ArrayNodeDefinition;
use Symfony\Component\Config\Definition\Builder\IntegerNodeDefinition;
use Symfony\Component\Config\Definition\Builder\NodeBuilder;
use Symfony\Component\Config\Definition\Builder\ScalarNodeDefinition;
use Symfony\Component\Config\Definition\Builder\TreeBuilder;
use Symfony\Component\Config\Definition\ConfigurationInterface;

final class Configuration implements ConfigurationInterface
{
    public function getConfigTreeBuilder(): TreeBuilder
    {
        $treeBuilder = new TreeBuilder('jsonapi');

        /** @var ArrayNodeDefinition $rootNode */
        $rootNode = $treeBuilder->getRootNode();

        $children = $rootNode->children();

        $children->booleanNode('strict_content_negotiation')->defaultTrue()->end();

        /** @var ScalarNodeDefinition $mediaType */
        $mediaType = $children->scalarNode('media_type');
        $mediaType->defaultValue(MediaType::JSON_API)->end();

        /** @var ScalarNodeDefinition $routePrefix */
        $routePrefix = $children->scalarNode('route_prefix');
        $routePrefix->defaultValue('/api')->end();

        $pagination = $children->arrayNode('pagination')->addDefaultsIfNotSet();
        $paginationChildren = $pagination->children();

        /** @var IntegerNodeDefinition $defaultSize */
        $defaultSize = $paginationChildren->integerNode('default_size');
        $defaultSize->min(1)->defaultValue(25)->end();

        /** @var IntegerNodeDefinition $maxSize */
        $maxSize = $paginationChildren->integerNode('max_size');
        $maxSize->min(1)->defaultValue(100)->end();

        $pagination->end();

        $sorting = $children->arrayNode('sorting')->addDefaultsIfNotSet();
        $sortingChildren = $sorting->children();

        $whitelist = $sortingChildren->arrayNode('whitelist')->useAttributeAsKey('type');
        $whitelistPrototype = $whitelist->arrayPrototype();
        $whitelistPrototype->scalarPrototype()->end();
        $whitelistPrototype->end();
        $whitelist->end();
        $sorting->end();

        $write = $children->arrayNode('write')->addDefaultsIfNotSet();
        $writeChildren = $write->children();

        $writeChildren->booleanNode('allow_relationship_writes')->defaultFalse()->end();
        $clientGeneratedIds = $writeChildren->arrayNode('client_generated_ids')->useAttributeAsKey('type');
        $clientGeneratedIds->booleanPrototype()->end();
        $clientGeneratedIds->defaultValue([]);
        $clientGeneratedIds->end();
        $write->end();

        $relationships = $children->arrayNode('relationships')->addDefaultsIfNotSet();
        $relationshipsChildren = $relationships->children();

        $relationshipsChildren->enumNode('write_response')->values(['linkage', '204'])->defaultValue('linkage')->end();
        $relationshipsChildren->enumNode('linkage_in_resource')->values(['never', 'when_included', 'always'])->defaultValue('when_included')->end();
        $relationships->end();

        $errors = $children->arrayNode('errors')->addDefaultsIfNotSet();
        $errorsChildren = $errors->children();
        $errorsChildren->booleanNode('expose_debug_meta')->defaultFalse()->end();
        $errorsChildren->booleanNode('add_correlation_id')->defaultTrue()->end();
        $errorsChildren->booleanNode('default_title_map')->defaultTrue()->end();
        $errorsChildren->scalarNode('locale')->defaultNull()->end();
        $errors->end();

<<<<<<< HEAD
        $atomic = $children->arrayNode('atomic')->addDefaultsIfNotSet();
        $atomicChildren = $atomic->children();
        $atomicChildren->booleanNode('enabled')->defaultFalse()->end();
        $atomicChildren->scalarNode('endpoint')->defaultValue('/api/operations')->end();
        $atomicChildren->booleanNode('require_ext_header')->defaultTrue()->end();
        $atomicChildren->integerNode('max_operations')->min(1)->defaultValue(100)->end();
        $atomicChildren->enumNode('return_policy')->values(['auto', 'none', 'always'])->defaultValue('auto')->end();
        $atomicChildren->booleanNode('allow_href')->defaultTrue()->end();
        $lid = $atomicChildren->arrayNode('lid')->addDefaultsIfNotSet();
        $lidChildren = $lid->children();
        $lidChildren->booleanNode('accept_in_resource_and_identifier')->defaultTrue()->end();
        $lid->end();
        $atomicChildren->end();
=======
        $profiles = $children->arrayNode('profiles')->addDefaultsIfNotSet();
        $profilesChildren = $profiles->children();

        $negotiation = $profilesChildren->arrayNode('negotiation')->addDefaultsIfNotSet();
        $negotiationChildren = $negotiation->children();
        $negotiationChildren->booleanNode('require_known_profiles')->defaultFalse()->end();
        $negotiationChildren->booleanNode('echo_profiles_in_content_type')->defaultTrue()->end();
        $negotiationChildren->booleanNode('link_header')->defaultTrue()->end();
        $negotiation->end();

        $profilesChildren->arrayNode('enabled_by_default')->scalarPrototype()->end()->defaultValue([]);

        $perType = $profilesChildren->arrayNode('per_type')->useAttributeAsKey('type')->arrayPrototype();
        $perType->scalarPrototype()->end();
        $perType->end();

        $softDelete = $profilesChildren->arrayNode('soft_delete')->addDefaultsIfNotSet();
        $softDeleteChildren = $softDelete->children();
        $softDeleteChildren->scalarNode('field')->defaultValue('deletedAt')->end();
        $softDeleteChildren->enumNode('strategy')->values(['timestamp', 'boolean'])->defaultValue('timestamp')->end();
        $softDeleteChildren->enumNode('default_visibility')->values(['exclude', 'include', 'only'])->defaultValue('exclude')->end();
        $queryFlags = $softDeleteChildren->arrayNode('query_flags')->addDefaultsIfNotSet();
        $queryFlagsChildren = $queryFlags->children();
        $queryFlagsChildren->scalarNode('with_deleted')->defaultValue('withDeleted')->end();
        $queryFlagsChildren->scalarNode('only_deleted')->defaultValue('onlyDeleted')->end();
        $queryFlags->end();
        $softDeleteChildren->enumNode('delete_semantics')->values(['soft', 'hard'])->defaultValue('soft')->end();
        $softDelete->end();

        $audit = $profilesChildren->arrayNode('audit_trail')->addDefaultsIfNotSet();
        $auditChildren = $audit->children();
        $auditChildren->scalarNode('created_at')->defaultValue('createdAt')->end();
        $auditChildren->scalarNode('updated_at')->defaultValue('updatedAt')->end();
        $auditChildren->scalarNode('created_by')->defaultNull()->end();
        $auditChildren->scalarNode('updated_by')->defaultNull()->end();
        $auditChildren->booleanNode('expose_in_meta')->defaultTrue()->end();
        $audit->end();

        $relationshipCounts = $profilesChildren->arrayNode('rel_counts')->addDefaultsIfNotSet();
        $relationshipCountsChildren = $relationshipCounts->children();
        $relationshipCountsChildren->scalarNode('relationship_meta_key')->defaultValue('count')->end();
        $relationshipCountsChildren->booleanNode('compute_in_related_endpoints')->defaultTrue()->end();
        $relationshipCounts->end();

        $profiles->end();
>>>>>>> 35b83cb6

        return $treeBuilder;
    }
}<|MERGE_RESOLUTION|>--- conflicted
+++ resolved
@@ -82,7 +82,6 @@
         $errorsChildren->scalarNode('locale')->defaultNull()->end();
         $errors->end();
 
-<<<<<<< HEAD
         $atomic = $children->arrayNode('atomic')->addDefaultsIfNotSet();
         $atomicChildren = $atomic->children();
         $atomicChildren->booleanNode('enabled')->defaultFalse()->end();
@@ -96,7 +95,6 @@
         $lidChildren->booleanNode('accept_in_resource_and_identifier')->defaultTrue()->end();
         $lid->end();
         $atomicChildren->end();
-=======
         $profiles = $children->arrayNode('profiles')->addDefaultsIfNotSet();
         $profilesChildren = $profiles->children();
 
@@ -142,7 +140,6 @@
         $relationshipCounts->end();
 
         $profiles->end();
->>>>>>> 35b83cb6
 
         return $treeBuilder;
     }
