--- conflicted
+++ resolved
@@ -82,11 +82,9 @@
         $errorsChildren->scalarNode('locale')->defaultNull()->end();
         $errors->end();
 
-<<<<<<< HEAD
         $this->addCacheSection($children);
         $this->addLimitsSection($children);
         $this->addPerformanceSection($children);
-=======
         $atomic = $children->arrayNode('atomic')->addDefaultsIfNotSet();
         $atomicChildren = $atomic->children();
         $atomicChildren->booleanNode('enabled')->defaultFalse()->end();
@@ -145,7 +143,6 @@
         $relationshipCounts->end();
 
         $profiles->end();
->>>>>>> d7cf5edd
 
         return $treeBuilder;
     }
