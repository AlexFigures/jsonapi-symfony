--- conflicted
+++ resolved
@@ -33,11 +33,9 @@
         $container->setParameter('jsonapi.errors.add_correlation_id', $config['errors']['add_correlation_id']);
         $container->setParameter('jsonapi.errors.default_title_map', $config['errors']['default_title_map']);
         $container->setParameter('jsonapi.errors.locale', $config['errors']['locale']);
-<<<<<<< HEAD
         $container->setParameter('jsonapi.cache', $config['cache']);
         $container->setParameter('jsonapi.limits', $config['limits']);
         $container->setParameter('jsonapi.performance', $config['performance']);
-=======
         $container->setParameter('jsonapi.atomic.enabled', $config['atomic']['enabled']);
         $container->setParameter('jsonapi.atomic.endpoint', $config['atomic']['endpoint']);
         $container->setParameter('jsonapi.atomic.require_ext_header', $config['atomic']['require_ext_header']);
@@ -51,7 +49,6 @@
         $container->setParameter('jsonapi.profiles.soft_delete', $config['profiles']['soft_delete']);
         $container->setParameter('jsonapi.profiles.audit_trail', $config['profiles']['audit_trail']);
         $container->setParameter('jsonapi.profiles.rel_counts', $config['profiles']['rel_counts']);
->>>>>>> d7cf5edd
 
         $this->registerAutoconfiguration($container);
 
